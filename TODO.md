--- conflicted
+++ resolved
@@ -32,12 +32,8 @@
 	-`compute-roundn` reference in `linspace`.
 	-`compute-linspace` and `compute-roundn` references in `incrspace`.
 12. determine strategy for generic validation fcns
-<<<<<<< HEAD
-13.
-=======
 13. `roundn` should guard against underflow and overflow!
 14. 
->>>>>>> d4a7d7be
 
 
 ---
