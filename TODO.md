TODO
====

0. Once `stdlib` is live (merged to `master` and published), make the default branch be `develop`
    -   all PRs, etc, should be made against `develop`
    -   create `issue` and `PR` templates (`.github`)
1. Replace `jshint` with `eslint`
    -   add to test command
    -   support reformatting ala `go fmt`
2. ability to run tests in an arbitrary directory
    -   will prob want the ability to run tests both from the top-level lib directory, as well as if the `cwd` is otherwise
        -   may be tricky to do if in some mid-level directory
        -   may need a separate module which walks the parent directory, finds the first `package.json` or `Makefile`, and runs the tests using the `cwd` as the root, rather than the top-level lib directory
3. determine how to handle internal `@stdlib` links in READMEs
    -   e.g., `@stdlib/math/constants/float64-two-pi`
4. more extensive tests for `ln`, `sqrt`, etc
    -   test against Julia
5. determine a browser testing strategy
    -   could run into memory issues if all numeric tests are run for all functions, etc.
    -   one possibility is to loop through all files and run each individually (browserify, testling, and repeat)
6. std polyfills?
    -   object-keys
    -   typed-array
    -   ...
7. how to handle modules with CLIs?
8. how to handle browser tests for non-browser fcns
    -   e.g., `fs` functions like `fs/exists`
9. migrate JSDoc
    -   also, use `dox` or `mrdocs` or...
10. add a CLI to `fs/exists`
11. Replace internal module references:
	-`compute-roundn` reference in `linspace`.
	-`compute-linspace` and `compute-roundn` references in `incrspace`.
12. determine strategy for generic validation fcns
13. `roundn` should guard against underflow and overflow!
<<<<<<< HEAD
14. roll our own `type-name`
    -   update `type-of`, no need for separate module
    -   see
        - `type-name`
        - [`component/type`](https://github.com/component/type/blob/master/index.js)
        - [`fn-type`](https://github.com/Kikobeats/fn-type)
15. export regexps?
16. another name for `specification-class`?
    -   `built-in-internal-class`
    -   `internal-class`
    -   `spec-class`
17. should `utils/function-name` support generator functions?
18. 
=======
14.  Replace require statements of outside compute modules:
	- `dstructs-matrix` in `is-matrix` and `is-matrix-like`
>>>>>>> a26edaa2


---
## Ideas

1. when testing numeric code, would be interesting to test against multiple platforms (ala test fixtures); e.g., Julia, Python, R, Go, Boost, etc.
    -   ability to run against multiple versions of alternative platforms
    -   compare results for each alternative platform version
        -   would allow flagging regressions or improvements in the implementations of other platforms
    -   would be part of a comprehensive CI before publishing
        -   suppose could also be done at the individual module level during separation
    -   generate plots showing results across all platforms
2. a tool which reports which paths are __not__ imported by a file
    -   use case is ensuring that modules which should be exported by an aggregate file are exported
3.


---
## Automation

#### package.json

1. Populate individual module contributors automatically by extracting author info from `git` commits?
    -   main author could be populated based on highest number of commits? most changes? responsible for most lines of code?
        -   most lines of code may be best heuristic as likely that the author is thus most knowledgeable/owns the most code
        -   over time the main author could change...is this a problem?
2. populate scripts similarly for all modules
3. augment `keywords` with universal project `keywords`
4. can add `testling` config, if needed
5. populate git urls based on destination repo
6. should be able to scan module code to determine dev and main deps and add them to the `package.json` based on what is installed in the main repo
    -   [dependency-check](https://github.com/maxogden/dependency-check)
    -   if a dependency is already included in the `package.json`, keep that dependency, thus allowing local override of a dependency
        -   how will that work in terms of dep install within the context of the larger project?
7.


#### LICENSE

1. Read `license` field in `package.json` and generate the appropriate license
2.



---
## Notes

1. Ideal vs reality
    - @stdmath/base/special/erf
        -   @stdmath/base-special-erf
    - @stdmath/generics/special/erf
        -   @stdmath/generics-special-erf
2. Under the @stdlib scope...
    -   @stdlib/math-base-special-erf
    -   @stdlib/math-base-core-float64-to-binary-string


---
## Project Structure
> Sample project structure.

|-stdlib
|---lib
|-----math
|-------base
|---------blas
|-----------scal
|---------complex
|-----------acos
|-----------sin
|---------constants
|-----------e
|-----------pi
|-----------two-pi
|---------random
|-----------lcg
|---------special
|-----------erf
|-----------erfc
|-----------sin
|---------utils
|-----------is-even
|-----------is-integer
|-----------is-number
|-----------is-odd
|-------generics
|---------core
|-----------add
|-----------mult
|-----------subtract
|-----------sum
|---------distributions
|-----------norm
|-----------poisson
|---------linalg
|---------random
|-----------lcg
|---------special
|-----------erf
|-----------erfc
|---------statistics
|-----------mean
|-----------stdev
|-----------variance
|-----types
|-------array
|-------complex
|-------dataframe
|-------matrix
|-------ndarray
|-----utils
|-------copy
|-------deep-get
|-------deep-set
|-------error-reviver
|-------error-to-json
|-------is-array-like
|-------is-function
|-------left-pad-string
|-------merge
|-------pad-string
|-------pluck
|-------repeat-string
|-------right-pad-string<|MERGE_RESOLUTION|>--- conflicted
+++ resolved
@@ -33,7 +33,6 @@
 	-`compute-linspace` and `compute-roundn` references in `incrspace`.
 12. determine strategy for generic validation fcns
 13. `roundn` should guard against underflow and overflow!
-<<<<<<< HEAD
 14. roll our own `type-name`
     -   update `type-of`, no need for separate module
     -   see
@@ -46,11 +45,9 @@
     -   `internal-class`
     -   `spec-class`
 17. should `utils/function-name` support generator functions?
-18. 
-=======
-14.  Replace require statements of outside compute modules:
+18. Replace require statements of outside compute modules:
 	- `dstructs-matrix` in `is-matrix` and `is-matrix-like`
->>>>>>> a26edaa2
+19. 
 
 
 ---
