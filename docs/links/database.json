--- conflicted
+++ resolved
@@ -201,7 +201,6 @@
       "stats"
     ]
   },
-<<<<<<< HEAD
   "https://en.wikipedia.org/wiki/Beta_distribution": {
     "id": "beta",
     "description": "Wikipedia entry for the beta distribution.",
@@ -285,7 +284,8 @@
       "stats",
       "probability",
       "continuous"
-=======
+    ]
+  },
   "https://en.wikipedia.org/wiki/Constant_function": {
     "id": "constant-function",
     "description": "Wikipedia entry for a constant function (i.e., a function whose output value is the same for every input value).",
@@ -294,7 +294,6 @@
       "constant",
       "function",
       "fcn"
->>>>>>> b80b137e
     ]
   },
   "https://en.wikipedia.org/wiki/Cumulative_distribution_function": {
