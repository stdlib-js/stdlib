
# VARIABLES #

# Define the path to the [remark][1] executable.
#
# To install remark:
#     $ npm install remark-cli
#
# [1]: https://github.com/wooorm/remark/

REMARK ?= $(BIN_DIR)/remark

# Define the path to the remark ignore file:
REMARK_IGNORE ?= $(CONFIG_DIR)/.remarkignore

# Define the path to the local remark plugins directory:
REMARK_LOCAL_PLUGINS_DIR ?= $(TOOLS_DIR)/remark/plugins

<<<<<<< HEAD
# Define paths to local plugins:
REMARK_HTML_EQUATIONS_PLUGIN ?= $(REMARK_LOCAL_PLUGINS_DIR)/remark-html-equations
REMARK_SVG_EQUATIONS_PLUGIN ?= $(REMARK_LOCAL_PLUGINS_DIR)/remark-svg-equations
=======
PLUGIN_FOLDER ?= $(TOOLS_DIR)/remark/plugins
REMARK_HTML_EQUATIONS_PLUGIN ?= $(PLUGIN_FOLDER)/remark-html-equations
REMARK_SVG_EQUATIONS_PLUGIN ?= $(PLUGIN_FOLDER)/remark-svg-equations
REMARK_SRC_URLS_PLUGIN ?= $(PLUGIN_FOLDER)/remark-html-equation-src-urls

>>>>>>> 5137dc72

# Define Markdown extensions:
REMARK_EXT ?= md

# Define the command-line options when invoking the remark executable:
REMARK_FLAGS ?= \
		--ext $(REMARK_EXT) \
		--ignore-path $(REMARK_IGNORE)
<<<<<<< HEAD
=======

# Use plugins:
GENERATE_EQUATIONS_FLAGS ?= \
		--use $(REMARK_HTML_EQUATIONS_PLUGIN) \
		--use $(REMARK_SVG_EQUATIONS_PLUGIN)
>>>>>>> 5137dc72

INSERT_SRC_URLS_FLAGS ?= \
		--use $(REMARK_SRC_URLS_PLUGIN)

# Define output option:
REMARK_OUTPUT_FLAG ?= --output


# TARGETS #

# Generate HTML equation elements.
#
# This target transforms Markdown files containing equation comment markup to include HTML equation elements.

markdown-html-equations: $(NODE_MODULES)
	$(REMARK) $(MARKDOWN_FILES) \
		$(REMARK_FLAGS) \
		--use $(REMARK_HTML_EQUATIONS_PLUGIN) \
		$(REMARK_OUTPUT_FLAG)

.PHONY: markdown-html-equations


# Generate SVG equation files.
#
# This target generates SVG equations files from Markdown equation elements.

markdown-svg-equations: $(NODE_MODULES)
	$(REMARK) $(MARKDOWN_FILES) \
		$(REMARK_FLAGS) \
		--use $(REMARK_SVG_EQUATIONS_PLUGIN)

.PHONY: markdown-svg-equations


# Processes Markdown files containing equations.
#
<<<<<<< HEAD
# This target processes Markdown files in search for Markdown equation elements. Files containing equation elements are transformed to include HTML equation elements. SVG files are also generated for each equation.

markdown-equations: $(NODE_MODULES)
	$(REMARK) $(MARKDOWN_FILES) \
		$(REMARK_FLAGS) \
		--use $(REMARK_HTML_EQUATIONS_PLUGIN) \
		--use $(REMARK_SVG_EQUATIONS_PLUGIN) \
		$(REMARK_OUTPUT_FLAG)

.PHONY: markdown-equations
=======
# This target generates SVG files for all equations in Markdown files.

generate-equations: $(NODE_MODULES)
	$(REMARK_RUNNER) $(REMARK_FLAGS) $(GENERATE_EQUATIONS_FLAGS) $(MARKDOWN_FILES) $(OUTPUT)

.PHONY: generate-equations


# Insert rawgit source URLS.
#
# This target inserts rawgit source URLs for all equations in Markdown files. 

insert-equation-src-urls: $(NODE_MODULES)
	$(REMARK_RUNNER) $(REMARK_FLAGS) $(INSERT_SRC_URLS_FLAGS) $(MARKDOWN_FILES) $(OUTPUT)

.PHONY: insert-equation-src-urls
>>>>>>> 5137dc72
<|MERGE_RESOLUTION|>--- conflicted
+++ resolved
@@ -16,17 +16,9 @@
 # Define the path to the local remark plugins directory:
 REMARK_LOCAL_PLUGINS_DIR ?= $(TOOLS_DIR)/remark/plugins
 
-<<<<<<< HEAD
 # Define paths to local plugins:
 REMARK_HTML_EQUATIONS_PLUGIN ?= $(REMARK_LOCAL_PLUGINS_DIR)/remark-html-equations
 REMARK_SVG_EQUATIONS_PLUGIN ?= $(REMARK_LOCAL_PLUGINS_DIR)/remark-svg-equations
-=======
-PLUGIN_FOLDER ?= $(TOOLS_DIR)/remark/plugins
-REMARK_HTML_EQUATIONS_PLUGIN ?= $(PLUGIN_FOLDER)/remark-html-equations
-REMARK_SVG_EQUATIONS_PLUGIN ?= $(PLUGIN_FOLDER)/remark-svg-equations
-REMARK_SRC_URLS_PLUGIN ?= $(PLUGIN_FOLDER)/remark-html-equation-src-urls
-
->>>>>>> 5137dc72
 
 # Define Markdown extensions:
 REMARK_EXT ?= md
@@ -35,17 +27,6 @@
 REMARK_FLAGS ?= \
 		--ext $(REMARK_EXT) \
 		--ignore-path $(REMARK_IGNORE)
-<<<<<<< HEAD
-=======
-
-# Use plugins:
-GENERATE_EQUATIONS_FLAGS ?= \
-		--use $(REMARK_HTML_EQUATIONS_PLUGIN) \
-		--use $(REMARK_SVG_EQUATIONS_PLUGIN)
->>>>>>> 5137dc72
-
-INSERT_SRC_URLS_FLAGS ?= \
-		--use $(REMARK_SRC_URLS_PLUGIN)
 
 # Define output option:
 REMARK_OUTPUT_FLAG ?= --output
@@ -80,7 +61,6 @@
 
 # Processes Markdown files containing equations.
 #
-<<<<<<< HEAD
 # This target processes Markdown files in search for Markdown equation elements. Files containing equation elements are transformed to include HTML equation elements. SVG files are also generated for each equation.
 
 markdown-equations: $(NODE_MODULES)
@@ -91,21 +71,3 @@
 		$(REMARK_OUTPUT_FLAG)
 
 .PHONY: markdown-equations
-=======
-# This target generates SVG files for all equations in Markdown files.
-
-generate-equations: $(NODE_MODULES)
-	$(REMARK_RUNNER) $(REMARK_FLAGS) $(GENERATE_EQUATIONS_FLAGS) $(MARKDOWN_FILES) $(OUTPUT)
-
-.PHONY: generate-equations
-
-
-# Insert rawgit source URLS.
-#
-# This target inserts rawgit source URLs for all equations in Markdown files. 
-
-insert-equation-src-urls: $(NODE_MODULES)
-	$(REMARK_RUNNER) $(REMARK_FLAGS) $(INSERT_SRC_URLS_FLAGS) $(MARKDOWN_FILES) $(OUTPUT)
-
-.PHONY: insert-equation-src-urls
->>>>>>> 5137dc72
